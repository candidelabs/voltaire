import asyncio
import copy
from datetime import datetime
import logging
import math
from typing import cast

from eth_account import Account

from voltaire_bundler.cli_manager import ConditionalRpc
from voltaire_bundler.user_operation.models import \
    FailedOp, FailedOpWithRevert
from voltaire_bundler.bundle.exceptions import ExecutionException, ValidationException
from voltaire_bundler.mempool.v6.mempool_manager_v6 import LocalMempoolManagerV6
from voltaire_bundler.mempool.v7.mempool_manager_v7 import LocalMempoolManagerV7
from voltaire_bundler.typing import Address
from voltaire_bundler.user_operation.user_operation_handler import \
        decode_failed_op_event, decode_failed_op_with_revert_event, \
        get_deposit_info, get_user_operation_logs_for_block_range
from voltaire_bundler.user_operation.v6.user_operation_v6 import UserOperationV6
from voltaire_bundler.user_operation.v7.user_operation_v7 import UserOperationV7

from voltaire_bundler.utils.encode import \
    encode_handleops_calldata_v6, encode_handleops_calldata_v7
from voltaire_bundler.utils.eth_client_utils import \
    send_rpc_request_to_eth_client

from ..mempool.reputation_manager import ReputationManager


class BundlerManager:
    ethereum_node_url: str
    bundler_private_key: str
    bundler_address: Address
    local_mempool_manager_v6: LocalMempoolManagerV6 | None
    local_mempool_manager_v7: LocalMempoolManagerV7
    reputation_manager: ReputationManager
    chain_id: int
    is_legacy_mode: bool
    conditional_rpc: ConditionalRpc | None
    flashbots_protect_node_url: str | None
    max_fee_per_gas_percentage_multiplier: int
    max_priority_fee_per_gas_percentage_multiplier: int
    user_operations_to_send_v6: dict[str, UserOperationV6] | None
    user_operations_to_send_v7: dict[str, UserOperationV7]
    user_operations_to_monitor: dict[str, UserOperationV6 | UserOperationV7]
    gas_price_percentage_multiplier: int

    def __init__(
        self,
        local_mempool_manager_v6: LocalMempoolManagerV6 | None,
        local_mempool_manager_v7: LocalMempoolManagerV7,
        ethereum_node_url: str,
        bundler_private_key: str,
        bundler_address: Address,
        chain_id: int,
        is_legacy_mode: bool,
        conditional_rpc: ConditionalRpc | None,
        flashbots_protect_node_url: str | None,
        max_fee_per_gas_percentage_multiplier: int,
        max_priority_fee_per_gas_percentage_multiplier: int,
    ):
        self.local_mempool_manager_v6 = local_mempool_manager_v6
        self.local_mempool_manager_v7 = local_mempool_manager_v7
        self.ethereum_node_url = ethereum_node_url
        self.bundler_private_key = bundler_private_key
        self.bundler_address = bundler_address
        self.chain_id = chain_id
        self.is_legacy_mode = is_legacy_mode
        self.conditional_rpc = conditional_rpc
        self.flashbots_protect_node_url = flashbots_protect_node_url
        self.max_fee_per_gas_percentage_multiplier = (
            max_fee_per_gas_percentage_multiplier
        )
        self.max_priority_fee_per_gas_percentage_multiplier = (
            max_priority_fee_per_gas_percentage_multiplier
        )
        self.user_operations_to_send_v7 = {}
        self.user_operations_to_monitor = {}
        if self.local_mempool_manager_v6 is None:
            self.user_operations_to_send_v6 = None
        else:
            self.user_operations_to_send_v6 = {}
        self.gas_price_percentage_multiplier = 100

    async def send_next_bundle(self) -> None:
        await self.update_send_queue_and_monitor_queue()

        user_operations_to_send_v7 = self.user_operations_to_send_v7
        self.user_operations_to_send_v7 = {}
        tasks_arr = [
            self.send_bundle(
                list(user_operations_to_send_v7.values()),
                self.local_mempool_manager_v7
            )
        ]
        if self.user_operations_to_send_v6 is not None:
            assert self.local_mempool_manager_v6 is not None
            user_operations_to_send_v6 = self.user_operations_to_send_v6
            self.user_operations_to_send_v6 = {}
            tasks_arr.append(
                self.send_bundle(
                    list(user_operations_to_send_v6.values()),
                    self.local_mempool_manager_v6
                )
            )
        await asyncio.gather(*tasks_arr)

    async def update_send_queue_and_monitor_queue(self) -> None:
        tasks_arr = [
            self.remove_included_and_readd_to_mempool_userops_monitoring(),
            self.local_mempool_manager_v7.get_user_operations_to_bundle(
                self.conditional_rpc is not None
            )
        ]
        if self.local_mempool_manager_v6 is not None:
            tasks_arr.append(
                self.local_mempool_manager_v6.get_user_operations_to_bundle(
                    self.conditional_rpc is not None
                )
            )
        tasks = await asyncio.gather(*tasks_arr)

        user_operations_to_bundle_v7 = cast(dict[str, UserOperationV7], tasks[1])
        self.user_operations_to_send_v7 |= user_operations_to_bundle_v7
        self.user_operations_to_monitor |= copy.deepcopy(user_operations_to_bundle_v7)
        if self.local_mempool_manager_v6 is not None:
            if self.user_operations_to_send_v6 is None:
                self.user_operations_to_send_v6 = {}
            user_operations_to_bundle_v6 = cast(dict[str, UserOperationV6], tasks[2])
            self.user_operations_to_send_v6 |= user_operations_to_bundle_v6
            self.user_operations_to_monitor |= copy.deepcopy(
                user_operations_to_bundle_v6)

    async def send_bundle(
        self,
        user_operations: list[UserOperationV7] | list[UserOperationV6],
        mempool_manager: LocalMempoolManagerV7 | LocalMempoolManagerV6
    ) -> None:
        entrypoint = mempool_manager.entrypoint
        num_of_user_operations = len(user_operations)
        if num_of_user_operations == 0:
            return
        logging.info(
            f"Sending bundle with {num_of_user_operations} user operations"
        )

        call_data_and_call_gas_limit_op = self.create_bundle_calldata_and_estimate_gas(
            user_operations,
            self.bundler_address,
            entrypoint,
        )

        block_max_fee_per_gas_op = send_rpc_request_to_eth_client(
            self.ethereum_node_url, "eth_gasPrice"
        )

        nonce_op = send_rpc_request_to_eth_client(
            self.ethereum_node_url,
            "eth_getTransactionCount",
            [self.bundler_address, "latest"],
        )

        tasks_arr = [
            call_data_and_call_gas_limit_op,
            block_max_fee_per_gas_op,
            nonce_op,
        ]

        if not self.is_legacy_mode:
            block_max_priority_fee_per_gas_op = send_rpc_request_to_eth_client(
                self.ethereum_node_url, "eth_maxPriorityFeePerGas"
            )
            tasks_arr.append(block_max_priority_fee_per_gas_op)

        try:
            tasks = await asyncio.gather(*tasks_arr)
        except ExecutionException as err:
            logging.error(f"Sending bundle failed with erro: {err.message}")
            return

        call_data, gas_estimation_hex, merged_storage_map = tasks[0]

        if call_data is None or gas_estimation_hex is None:
            logging.error(
                "Sending bundle failed. failed call data or gas estimation.")
            return

        gas_estimation_hex = hex(math.ceil(
            int(gas_estimation_hex, 16) * 1.2))  # 20% buffer

        block_max_fee_per_gas = tasks[1]["result"]
        nonce = tasks[2]["result"]

        block_max_fee_per_gas_dec = int(block_max_fee_per_gas, 16)
        block_max_fee_per_gas_dec_mod = math.ceil(
            block_max_fee_per_gas_dec
            * (self.max_fee_per_gas_percentage_multiplier / 100)
            * (self.gas_price_percentage_multiplier / 100)
        )
        block_max_fee_per_gas_hex = hex(block_max_fee_per_gas_dec_mod)

        block_max_priority_fee_per_gas_hex = "0x"
        if not self.is_legacy_mode:
            block_max_priority_fee_per_gas = tasks[3]["result"]
            block_max_priority_fee_per_gas_dec = int(
                    block_max_priority_fee_per_gas, 16)
            block_max_priority_fee_per_gas_dec_mod = math.ceil(
                block_max_priority_fee_per_gas_dec
                * (self.max_priority_fee_per_gas_percentage_multiplier / 100)
                * (self.gas_price_percentage_multiplier / 100)
            )
            block_max_priority_fee_per_gas_hex = hex(
                    block_max_priority_fee_per_gas_dec_mod)

            # max priority fee per gas can't be higher than max fee per gas
            if block_max_priority_fee_per_gas_dec_mod > block_max_fee_per_gas_dec_mod:
                block_max_priority_fee_per_gas_hex = block_max_fee_per_gas_hex

        txnDict = {
            "chainId": self.chain_id,
            "from": self.bundler_address,
            "to": entrypoint,
            "nonce": nonce,
            "gas": gas_estimation_hex,
            "data": call_data,
        }

        if self.is_legacy_mode:
            txnDict.update(
                {
                    "gasPrice": block_max_fee_per_gas_hex,
                }
            )
        else:
            txnDict.update(
                {
                    "maxFeePerGas": block_max_fee_per_gas_hex,
                    "maxPriorityFeePerGas": block_max_priority_fee_per_gas_hex,
                }
            )
        sign_store_txn = Account.sign_transaction(
            txnDict, private_key=self.bundler_private_key
        )

        if self.conditional_rpc is not None and merged_storage_map is not None:
            if self.conditional_rpc == ConditionalRpc.eth:
                method = "eth_sendRawTransactionConditional"
                result = await send_rpc_request_to_eth_client(
                    self.ethereum_node_url,
                    method,
                    [
                        "0x" + sign_store_txn.raw_transaction.hex(),
                        {"knownAccounts": merged_storage_map}
                    ]
                )
            elif self.conditional_rpc == ConditionalRpc.optimism:
                method = "eth_sendRawTransactionConditional"
                result = await send_rpc_request_to_eth_client(
                    self.ethereum_node_url,
                    method,
                    [
                        "0x" + sign_store_txn.raw_transaction.hex(),
                        {"knownAccounts": merged_storage_map}
                    ],
                    (self.bundler_address, self.bundler_private_key),
                    "X-Optimism-Signature"
                )
            else:
                method = "pfl_sendRawTransactionConditional"
                result = await send_rpc_request_to_eth_client(
                    self.ethereum_node_url,
                    method,
                    [
                        "0x" + sign_store_txn.raw_transaction.hex(),
                        {"knownAccounts": merged_storage_map}
                    ]
                )
        elif self.flashbots_protect_node_url is not None:
            result = await send_rpc_request_to_eth_client(
                self.flashbots_protect_node_url,
                "eth_sendPrivateRawTransaction",
                [
                    "0x" + sign_store_txn.raw_transaction.hex(),
                    {"fast": True}
                ],
                (self.bundler_address, self.bundler_private_key),
                "X-Flashbots-Signature"
            )
        else:
            result = await send_rpc_request_to_eth_client(
                self.ethereum_node_url,
                "eth_sendRawTransaction",
                ["0x" + sign_store_txn.raw_transaction.hex()],
            )

        if "error" in result:
            if "message" in result["error"]:
                logging.error("Failed to send bundle." + str(result["error"]))
                # ErrAlreadyKnown is returned if the transactions is already
                # contained within the pool.
                if "already known" in result["error"]["message"]:
                    return
                # ErrInvalidSender is returned if the transaction
                # contains an invalid signature.
                elif "invalid sender" in result["error"]["message"]:
                    logging.critical(
                        f"Bundle failed because: {result["error"]["message"]}"
                    )
                    return
                # ErrUnderpriced is returned if a transaction's gas price
                # is below the minimum configured for the transaction pool.
                elif "transaction underpriced" in result["error"]["message"]:
                    # retry sending useroperations with higher gas price
                    # if the gas_price_percentage_multiplier reached 200,
                    # drop all user_operations
                    if self.gas_price_percentage_multiplier <= 200:
                        self.gas_price_percentage_multiplier += 10
                        logging.warning(
                            "transaction underprices, increasing bundle gas price "
                            "by 10%  - gas_price_percentage_multiplier now is "
                            f"{self.gas_price_percentage_multiplier}%"
                        )
                        await self.send_bundle(user_operations, mempool_manager)
                    else:
                        logging.error(
                            "Failed to send bundle. Dropping all user operations"
                            + str(result["error"])
                        )
                # ErrReplaceUnderpriced is returned if a transaction is
                # attempted to be replaced with a different one without
                # the required price bump.
                elif (
                    "replacement transaction underpriced" in result["error"]["message"]
                ):
                    if self.gas_price_percentage_multiplier <= 200:
                        self.gas_price_percentage_multiplier += 10
                        logging.warning(
                            "replacement transaction underprices, increasing bundle gas price "
                            "by 10%  - gas_price_percentage_multiplier now is "
                            f"{self.gas_price_percentage_multiplier}%"
                        )

                        await self.send_bundle(user_operations, mempool_manager)
                    else:
                        logging.error(
                            "Failed to send bundle after increasing "
                            "gas_price_percentage_multiplier to more than 200."
                            "Dropping all user operations"
                            + str(result["error"])
                        )
                # ErrAccountLimitExceeded is returned if a transaction would
                # exceed the number allowed by a pool for a single account.
                elif "account limit exceeded" in result["error"]["message"]:
                    logging.critical(
                        f"Bundle failed because: {result["error"]["message"]}"
                    )
                    await asyncio.sleep(1)
                    await self.send_bundle(user_operations, mempool_manager)
                # ErrGasLimit is returned if a transaction's requested gas
                # limit exceeds the maximum allowance of the current block.
                elif "exceeds block gas limit" in result["error"]["message"]:
                    logging.error(
                        f"Bundle failed because: {result["error"]["message"]}"
                    )
                    user_operations_len = len(user_operations)
                    half_len = math.ceil(user_operations_len/2)
                    await self.send_bundle(
                        user_operations[0:half_len], mempool_manager)
                    await self.send_bundle(
                        user_operations[half_len:], mempool_manager)
                # ErrNegativeValue is a sanity error to ensure no one is able
                # to specify a transaction with a negative value.
                elif "negative value" in result["error"]["message"]:
                    logging.critical(
                        f"Bundle failed because: {result["error"]["message"]}"
                    )
                # ErrOversizedData is returned if the input data of
                # a transaction is greater than some meaningful limit a user
                # might use. This is not a consensus error making
                # the transaction invalid, rather a DOS protection.
                elif "oversized data" in result["error"]["message"]:
                    logging.critical(
                        f"Bundle failed because: {result["error"]["message"]}"
                    )
                # ErrFutureReplacePending is returned if a future transaction
                # replaces a pending one. Future transactions should only
                # be able to replace other future transactions.
                elif (
                    "future transaction tries to replace pending"
                    in result["error"]["message"]
                ):
                    logging.critical(
                        f"Bundle failed because: {result["error"]["message"]}"
                    )
                else:
                    logging.error(
                        "Failed to send bundle. Dropping all user operations"
                        + str(result["error"])
                    )
            else:
                logging.error(
                    "Failed to send bundle. Dropping all user operations"
                    + str(result["error"])
                )
        else:
            transaction_hash = result["result"]
            logging.info(
                "Bundle was sent with transaction hash : " + transaction_hash)
            self.gas_price_percentage_multiplier = 100

<<<<<<< HEAD
            self.update_monitor_status(
=======
            self.update_monitor_status_transation_hash(
>>>>>>> 0fe7b01b
                user_operations,
                transaction_hash,
            )
            # todo : check if bundle was included on chain
            for user_operation in user_operations:
                BundlerManager.update_included_status(
                    mempool_manager,
                    user_operation.sender_address,
                    user_operation.factory_address_lowercase,
                    user_operation.paymaster_address_lowercase,
                )

    async def remove_included_and_readd_to_mempool_userops_monitoring(self) -> None:
        logs_res_ops = []
        for user_operation_hash, user_operation in self.user_operations_to_monitor.items():
            if isinstance(user_operation, UserOperationV6):
                assert self.local_mempool_manager_v6 is not None
                entrypoint = self.local_mempool_manager_v6.entrypoint
            else:
                entrypoint = self.local_mempool_manager_v7.entrypoint

            assert user_operation.validated_at_block_hex is not None
            earliest_block = user_operation.validated_at_block_hex
            logs_res_op = get_user_operation_logs_for_block_range(
                # not using the ethereum_node_eth_get_logs_url as the
                # block range can't be large and to role out the possibility
                # that the logs node is slightly behind/out of sync
                self.ethereum_node_url,
                user_operation_hash,
                entrypoint,
                earliest_block,
                "latest"
            )
            logs_res_ops.append(logs_res_op)
        user_operations_logs = await asyncio.gather(*logs_res_ops)

        user_operations_hashes_to_remove_from_monitoring = []
        for user_operation, user_operation_log in zip(
            list(self.user_operations_to_monitor.values()), user_operations_logs
        ):
<<<<<<< HEAD
            if user_operation.last_attempted_bundle_date is not None:
                time_diff_sec = (
                    datetime.now() - user_operation.last_attempted_bundle_date
                ).total_seconds()
            else:
                time_diff_sec = 0
            if user_operation_log is not None:
                logging.info(
                    f"user operation: {user_operation.user_operation_hash} "
                    "was included onchain after bundle attempt no."
                    f"{user_operation.number_of_bundle_attempts} "
                )
                user_operations_hashes_to_remove_from_monitoring.append(
                    user_operation.user_operation_hash)
            elif user_operation.number_of_bundle_attempts > 5:
                logging.warning(
                    f"user operation: {user_operation.user_operation_hash} "
                    "was not included onchain yet after 5 bundle attempts"
=======
            assert user_operation.last_add_to_mempool_date is not None
            time_diff_sec = (
                datetime.now() - user_operation.last_add_to_mempool_date
            ).total_seconds()
            if user_operation_log is not None:
                logging.info(
                    f"user operation: {user_operation.user_operation_hash} "
                    "was included onchain after adding to mempool for"
                    f"{user_operation.number_of_add_to_mempool_attempts} times"
                )
                user_operations_hashes_to_remove_from_monitoring.append(
                    user_operation.user_operation_hash)
            elif user_operation.number_of_add_to_mempool_attempts > 5:
                logging.warning(
                    f"user operation: {user_operation.user_operation_hash} "
                    "was not included onchain yet after readding to mempool 5 times"
>>>>>>> 0fe7b01b
                    "-drooping the userop from the monitoring system"
                )
                user_operations_hashes_to_remove_from_monitoring.append(
                    user_operation.user_operation_hash)
            elif time_diff_sec > 5:
                logging.info(
                    f"user operation: {user_operation.user_operation_hash} "
<<<<<<< HEAD
                    "was not included onchain yet after bundle attempt no."
                    f"{user_operation.number_of_bundle_attempts} "
=======
                    "was not included onchain yet after readding to mempool for no."
                    f"{user_operation.number_of_add_to_mempool_attempts} "
>>>>>>> 0fe7b01b
                    "-readding it to the mempool"
                )
                try:
                    user_operations_hashes_to_remove_from_monitoring.append(
                        user_operation.user_operation_hash)
<<<<<<< HEAD

=======
>>>>>>> 0fe7b01b
                    if (
                        isinstance(user_operation, UserOperationV6) and
                        self.local_mempool_manager_v6 is not None
                    ):
                        await self.local_mempool_manager_v6.add_user_operation(
                            user_operation)
                    else:
                        await self.local_mempool_manager_v7.add_user_operation(
                            user_operation)
                except (ValidationException, ExecutionException, ValueError) as exp:
                    logging.info(
                        "failed readding to the mempool "
                        f"user operation: {user_operation.user_operation_hash} "
                        f" - cause : {str(exp)} "
                    )
        for user_operation_hash in user_operations_hashes_to_remove_from_monitoring:
            del self.user_operations_to_monitor[user_operation_hash]

<<<<<<< HEAD
    def update_monitor_status(
=======
    def update_monitor_status_transation_hash(
>>>>>>> 0fe7b01b
        self,
        user_operations: list[UserOperationV7] | list[UserOperationV6],
        transaction_hash: str,
    ) -> None:
        for user_operation in user_operations:
            user_operation_hash = user_operation.user_operation_hash
            if user_operation_hash in self.user_operations_to_monitor:
                user_operation_to_monitor = self.user_operations_to_monitor[
                    user_operation_hash
                ]
                user_operation_to_monitor.attempted_bundle_transaction_hash = transaction_hash
<<<<<<< HEAD
                user_operation_to_monitor.last_attempted_bundle_date = datetime.now()
                user_operation_to_monitor.number_of_bundle_attempts += 1
=======
>>>>>>> 0fe7b01b
            else:
                logging.error(
                    f"can't find user operation hash: {user_operation_hash} in "
                    "monitoring list"
                )

    @staticmethod
    def update_included_status(
        mempool_manager: LocalMempoolManagerV6 | LocalMempoolManagerV7,
        sender_address: str,
        factory_address: str | None,
        paymaster_address: str | None
    ) -> None:
        mempool_manager.reputation_manager.update_included_status(sender_address)

        if factory_address is not None:
            mempool_manager.reputation_manager.update_included_status(factory_address)

        if paymaster_address is not None:
            mempool_manager.reputation_manager.update_included_status(paymaster_address)

    async def create_bundle_calldata_and_estimate_gas(
        self,
        user_operations: list[UserOperationV6] | list[UserOperationV7],
        bundler: Address,
        entrypoint: Address,
    ) -> tuple[str | None, int | None, dict[str, str | dict[str, str]] | None]:
        user_operations_list = []
        for user_operation in user_operations:
            user_operations_list.append(user_operation.to_list())

        if len(user_operations_list[0]) == 9:
            call_data = encode_handleops_calldata_v7(
                user_operations_list, self.bundler_address
            )
            mempool_manager = self.local_mempool_manager_v7
        else:
            call_data = encode_handleops_calldata_v6(
                user_operations_list, self.bundler_address
            )
            assert self.local_mempool_manager_v6 is not None
            mempool_manager = self.local_mempool_manager_v6

        params = [
            {
                "from": bundler,
                "to": entrypoint,
                "data": call_data
            }
        ]

        result = await send_rpc_request_to_eth_client(
            self.ethereum_node_url, "eth_estimateGas", params
        )
        if "error" in result:
            if "data" in result["error"]:
                error_data = result["error"]["data"]
                selector = error_data[:10]
                error_params = error_data[10:]
                if selector == FailedOp.SELECTOR:
                    (
                        operation_index,
                        reason,
                    ) = decode_failed_op_event(error_params)
                elif selector == FailedOpWithRevert.SELECTOR:
                    operation_index, reason, inner = decode_failed_op_with_revert_event(
                        error_params
                    )
                    reason += str(inner)
                else:
                    logging.error(
                        "Unexpected error during gas estimation for bundle." +
                        "Dropping all user operations."
                        + str(result["error"])
                    )
                    return None, None, None

                user_operation = user_operations[operation_index]

                if user_operation.number_of_add_to_mempool_attempts > 1:
                    logging.warning(
                        "Dropping user operation that was already executed from bundle."
                        f"useroperation: {user_operation.user_operation_hash}"
                    )
                    del user_operations[operation_index]

                    if len(user_operations) > 0:
                        return await self.create_bundle_calldata_and_estimate_gas(
                            user_operations,
                            bundler,
                            entrypoint,
                        )
                    else:
                        logging.info("No useroperations to bundle")
                        return None, None, None

                # check if userop was already executed if userop caused bundle
                # gas estimation to fail
                if user_operation.validated_at_block_hex is not None:
                    earliest_block = user_operation.validated_at_block_hex
                else:
                    raise ValueError(
                        "useroperation without validated_at_block_hex")

                logs_res = await get_user_operation_logs_for_block_range(
                    # not using the ethereum_node_eth_get_logs_url as the
                    # block range can't be large and to role out the possibility
                    # that the logs node is slightly behind/out of sync
                    self.ethereum_node_url,
                    user_operation.user_operation_hash,
                    entrypoint,
                    earliest_block,
                    "latest"
                )

                # if there is a UserOperationEvent for the user_operation_hash,
                # that means userop was already executed
                if logs_res is not None:
                    logging.warning(
                        "Dropping user operation that was already executed from bundle."
                        f"useroperation: {user_operation.user_operation_hash}"
                    )
                    del user_operations[operation_index]

                    if len(user_operations) > 0:
                        return await self.create_bundle_calldata_and_estimate_gas(
                            user_operations,
                            bundler,
                            entrypoint,
                        )
                    else:
                        logging.info("No useroperations to bundle")
                        return None, None, None

                entity_to_ban = None
                if "AA3" in reason:
                    (
                        _, _, stake, unstake_delay_sec, _
                    ) = await get_deposit_info(
                        user_operation.sender_address,
                        entrypoint,
                        self.ethereum_node_url
                    )
                    is_sender_staked = mempool_manager.is_staked(
                        stake, unstake_delay_sec)
                    if is_sender_staked or user_operation.paymaster_address_lowercase is None:
                        entity_to_ban = user_operation.sender_address
                        reason_to_ban = (
                            "Ban the sender if AA3 and "
                            "(sender is staked or paymaster is None)"
                        )
                    else:
                        entity_to_ban = user_operation.paymaster_address_lowercase
                        reason_to_ban = (
                            "Ban the paymaster if AA3 and "
                            "(sender is not staked and paymaster is not None)"
                        )
                elif "AA2" in reason:
                    if user_operation.factory_address_lowercase is not None:
                        (
                            _, _, stake, unstake_delay_sec, _
                        ) = await get_deposit_info(
                            user_operation.factory_address_lowercase,
                            entrypoint,
                            self.ethereum_node_url
                        )

                        is_factory_staked = mempool_manager.is_staked(
                            stake, unstake_delay_sec)
                        if is_factory_staked:
                            entity_to_ban = user_operation.factory_address_lowercase
                            reason_to_ban = (
                                "Ban the factory if AA2 and "
                                "factory is staked"
                            )
                        else:
                            entity_to_ban = user_operation.sender_address
                            reason_to_ban = (
                                "Ban the sender if AA2 and  "
                                "factory is not staked"
                            )

                    else:
                        entity_to_ban = user_operation.sender_address
                        reason_to_ban = (
                            "Ban the sender if AA2 and "
                            "factory is None"
                        )
                elif (
                    "AA1" in reason
                    and user_operation.factory_address_lowercase is not None
                ):
                    entity_to_ban = user_operation.factory_address_lowercase
                    reason_to_ban = "Ban the factory if AA1"
                else:
                    logging.error(
                        "FailedOp during bundle gas estimation with unexpected error."
                        f"with error: {reason}"
                    )
                    reason_to_ban = None
                if entity_to_ban is not None:
                    logging.debug(
                        f"banning {entity_to_ban} that caused bundle crash - "
                        f"reason to ban:{reason_to_ban} - error: {reason}"
                    )
                    mempool_manager.reputation_manager.ban_entity(entity_to_ban)

                logging.warning(
                    "Dropping user operation that caused bundle crash - "
                    f"error: {reason}"
                )
                del user_operations[operation_index]

                if len(user_operations) > 0:
                    return await self.create_bundle_calldata_and_estimate_gas(
                        user_operations,
                        bundler,
                        entrypoint,
                    )
                else:
                    logging.info("No useroperations to bundle")
                    return None, None, None
            else:
                logging.error(
                    "Unexpected error during gas estimation for bundle." +
                    "Dropping all user operations."
                    + str(result["error"])
                )
                return None, None, None

        call_gas_limit = result["result"]

        merged_storage_map = None
        if self.conditional_rpc is not None:
            senders_root_hashs_operations = list()
            merged_storage_map = dict()
            for user_operation in user_operations:
                if user_operation.storage_map is not None:
                    merged_storage_map |= user_operation.storage_map
                senders_root_hashs_operations.append(
                    send_rpc_request_to_eth_client(
                        self.ethereum_node_url,
                        "eth_getProof",
                        [user_operation.sender_address, [], "latest"]
                    )
                )
            senders_root_hashes = await asyncio.gather(
                    *senders_root_hashs_operations)

            for user_operation, root_hash_result in zip(
                user_operations, senders_root_hashes
            ):
                merged_storage_map[
                    user_operation.sender_address] = root_hash_result["result"]["storageHash"]
        return call_data, call_gas_limit, merged_storage_map<|MERGE_RESOLUTION|>--- conflicted
+++ resolved
@@ -409,11 +409,7 @@
                 "Bundle was sent with transaction hash : " + transaction_hash)
             self.gas_price_percentage_multiplier = 100
 
-<<<<<<< HEAD
-            self.update_monitor_status(
-=======
             self.update_monitor_status_transation_hash(
->>>>>>> 0fe7b01b
                 user_operations,
                 transaction_hash,
             )
@@ -454,26 +450,6 @@
         for user_operation, user_operation_log in zip(
             list(self.user_operations_to_monitor.values()), user_operations_logs
         ):
-<<<<<<< HEAD
-            if user_operation.last_attempted_bundle_date is not None:
-                time_diff_sec = (
-                    datetime.now() - user_operation.last_attempted_bundle_date
-                ).total_seconds()
-            else:
-                time_diff_sec = 0
-            if user_operation_log is not None:
-                logging.info(
-                    f"user operation: {user_operation.user_operation_hash} "
-                    "was included onchain after bundle attempt no."
-                    f"{user_operation.number_of_bundle_attempts} "
-                )
-                user_operations_hashes_to_remove_from_monitoring.append(
-                    user_operation.user_operation_hash)
-            elif user_operation.number_of_bundle_attempts > 5:
-                logging.warning(
-                    f"user operation: {user_operation.user_operation_hash} "
-                    "was not included onchain yet after 5 bundle attempts"
-=======
             assert user_operation.last_add_to_mempool_date is not None
             time_diff_sec = (
                 datetime.now() - user_operation.last_add_to_mempool_date
@@ -490,7 +466,6 @@
                 logging.warning(
                     f"user operation: {user_operation.user_operation_hash} "
                     "was not included onchain yet after readding to mempool 5 times"
->>>>>>> 0fe7b01b
                     "-drooping the userop from the monitoring system"
                 )
                 user_operations_hashes_to_remove_from_monitoring.append(
@@ -498,22 +473,13 @@
             elif time_diff_sec > 5:
                 logging.info(
                     f"user operation: {user_operation.user_operation_hash} "
-<<<<<<< HEAD
-                    "was not included onchain yet after bundle attempt no."
-                    f"{user_operation.number_of_bundle_attempts} "
-=======
                     "was not included onchain yet after readding to mempool for no."
                     f"{user_operation.number_of_add_to_mempool_attempts} "
->>>>>>> 0fe7b01b
                     "-readding it to the mempool"
                 )
                 try:
                     user_operations_hashes_to_remove_from_monitoring.append(
                         user_operation.user_operation_hash)
-<<<<<<< HEAD
-
-=======
->>>>>>> 0fe7b01b
                     if (
                         isinstance(user_operation, UserOperationV6) and
                         self.local_mempool_manager_v6 is not None
@@ -532,11 +498,7 @@
         for user_operation_hash in user_operations_hashes_to_remove_from_monitoring:
             del self.user_operations_to_monitor[user_operation_hash]
 
-<<<<<<< HEAD
-    def update_monitor_status(
-=======
     def update_monitor_status_transation_hash(
->>>>>>> 0fe7b01b
         self,
         user_operations: list[UserOperationV7] | list[UserOperationV6],
         transaction_hash: str,
@@ -548,11 +510,6 @@
                     user_operation_hash
                 ]
                 user_operation_to_monitor.attempted_bundle_transaction_hash = transaction_hash
-<<<<<<< HEAD
-                user_operation_to_monitor.last_attempted_bundle_date = datetime.now()
-                user_operation_to_monitor.number_of_bundle_attempts += 1
-=======
->>>>>>> 0fe7b01b
             else:
                 logging.error(
                     f"can't find user operation hash: {user_operation_hash} in "
