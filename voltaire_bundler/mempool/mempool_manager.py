import asyncio
from datetime import datetime
import logging
import math
from functools import cache
from dataclasses import dataclass
from typing import Any, List

from eth_abi import encode, decode

from voltaire_bundler.bundle.exceptions import \
        ValidationException, ValidationExceptionCode
from voltaire_bundler.mempool.reputation_manager import \
        ReputationManager, ReputationStatus
from voltaire_bundler.user_operation.models import StakeInfo
from voltaire_bundler.user_operation.user_operation_handler import UserOperationHandler
from voltaire_bundler.event_bus_manager.endpoint import RequestEvent
from voltaire_bundler.validation.validation_manager import ValidationManager
from voltaire_bundler.typing import Address, MempoolId
from voltaire_bundler.utils.eth_client_utils import get_latest_block_info
from voltaire_bundler.user_operation.user_operation import UserOperation
from voltaire_bundler.utils.eth_client_utils import send_rpc_request_to_eth_client

from .sender_mempool import SenderMempool


@dataclass
class LocalMempoolManager():
    entrypoint: Address
    entrypoint_lowercase: Address
    validation_manager: ValidationManager
    user_operation_handler: UserOperationHandler
    reputation_manager: ReputationManager
    ethereum_node_url: str
    bundler_private_key: str
    bundler_address: str
    chain_id: int
    senders_to_senders_mempools: dict[Address, SenderMempool]
    enforce_gas_price_tolerance: int
    paymasters_and_factories_to_ops_hashes_in_mempool: dict[Address, set[str]]
    verified_useroperations_standard_mempool_gossip_queue: List[Any]
    canonical_mempool_id: MempoolId
    seen_user_operation_hashs: set[str]
    paymaster_deposits_cache: dict[str, int]
    latest_paymaster_deposits_cache_block: int
    min_stake: int
    min_unstake_delay: int
    max_bundle_gas_limit: int
    MAX_OPS_PER_REQUEST = 4096
    ENTRYPOINT_GAS_OVERHEAD = 6_000

    def clear_user_operations(self) -> None:
        self.senders_to_senders_mempools.clear()
        self.paymasters_and_factories_to_ops_hashes_in_mempool.clear()

    async def add_user_operation(
        self,
        user_operation: UserOperation,
    ) -> tuple[str, str, List[MempoolId]]:
<<<<<<< HEAD
        (
            latest_block_number,
            _,
            _,
            latest_block_timestamp,
            latest_block_hash
        ) = (
=======
        user_operation.last_add_to_mempool_date = datetime.now()
        user_operation.number_of_add_to_mempool_attempts += 1
        latest_block_number, _, _, latest_block_timestamp, latest_block_hash = (
>>>>>>> 0fe7b01b
            await get_latest_block_info(self.ethereum_node_url)
        )
        self._verify_banned_and_throttled_entities(
            Address(user_operation.sender_address.lower()),
            user_operation.factory_address_lowercase,
            user_operation.paymaster_address_lowercase,
        )
<<<<<<< HEAD
        if (
            user_operation.max_gas + self.ENTRYPOINT_GAS_OVERHEAD
        ) > self.max_bundle_gas_limit:
            raise ValidationException(
                ValidationExceptionCode.SimulateValidation,
                f"useroperation max gas cost is {hex(user_operation.max_gas)} "
                f"exceeds max bundle gas limit {hex(self.max_bundle_gas_limit)}",
            )

        # don't check for gas limits and gas prices if previously added to mempool
        if user_operation.last_attempted_bundle_date is None:
=======

        # don't check for gas limits and gas prices if previously added to mempool
        if user_operation.number_of_add_to_mempool_attempts == 1:
>>>>>>> 0fe7b01b
            await asyncio.gather(
                self.user_operation_handler.gas_manager.verify_preverification_gas_and_verification_gas_limit(
                    user_operation,
                    self.entrypoint,
                ),
                self.user_operation_handler.gas_manager.verify_gas_fees_and_get_price(
                    user_operation, self.enforce_gas_price_tolerance
                )
            )

        (
            sender_stake_info,
            factory_stake_info,
            paymaster_stake_info,
            aggregator_stake_info,
            user_operation_hash,
            associated_addresses,
            storage_map
        ) = await self.validation_manager.validate_user_operation(
            user_operation,
            self.entrypoint,
            latest_block_number,
            latest_block_timestamp,
            self.min_stake,
            self.min_unstake_delay
        )
        if associated_addresses is None:
            user_operation.code_hash = None
        else:
            user_operation.code_hash = (
                await self.validation_manager.tracer_manager.get_addresses_code_hash(
                    associated_addresses
                )
            )

        sender_lowercase = Address(
            user_operation.sender_address.lower())

        self._verify_max_allowed_user_operations(
            sender_lowercase,
            user_operation.paymaster_address_lowercase,
            sender_stake_info,
            paymaster_stake_info,
        )

        await self.validate_paymaster_deposit(
            user_operation, latest_block_number)

        self.validate_multiple_roles_violation(user_operation)

        user_operation.validated_at_block_hex = latest_block_number

        if sender_lowercase not in self.senders_to_senders_mempools:
            self.senders_to_senders_mempools[sender_lowercase] = SenderMempool(
                sender_lowercase, dict()
            )

        new_sender_mempool = self.senders_to_senders_mempools[
            sender_lowercase]

        replaced_user_operation_hash = await new_sender_mempool.add_user_operation(
            user_operation,
            user_operation_hash,
            latest_block_hash,
        )
        if replaced_user_operation_hash is not None:
            self._remove_hash_from_entities_ops_hashes_in_mempool(
                user_operation_hash
            )

        self.update_all_seen_status(
            user_operation.sender_address,
            user_operation.factory_address_lowercase,
            user_operation.paymaster_address_lowercase,
        )

        if user_operation.factory_address_lowercase is not None:
            self._add_hash_to_entity_ops_hashes_in_mempool(
                user_operation.factory_address_lowercase,
                user_operation_hash
            )

        if user_operation.paymaster_address_lowercase is not None:
            self._add_hash_to_entity_ops_hashes_in_mempool(
                user_operation.paymaster_address_lowercase,
                user_operation_hash
            )
        valid_mempools_ids = [self.canonical_mempool_id]

        user_operation.valid_mempools_ids = valid_mempools_ids
        user_operation.user_operation_hash = user_operation_hash

        return user_operation_hash, latest_block_number, valid_mempools_ids

    async def add_user_operation_p2p(
        self,
        user_operation: UserOperation,
        peer_id: str,
        verified_at_block_hash: str
    ) -> None | str:
        (
            latest_block_number,
            _,
            _,
            latest_block_timestamp,
            latest_block_hash
        ) = (
            await get_latest_block_info(self.ethereum_node_url)
        )

        try:
            self._verify_banned_and_throttled_entities(
                Address(user_operation.sender_address.lower()),
                user_operation.factory_address_lowercase,
                user_operation.paymaster_address_lowercase,
            )
            if user_operation.max_gas > self.max_bundle_gas_limit:
                raise ValidationException(
                    ValidationExceptionCode.SimulateValidation,
                    f"useroperation max gas cost is {hex(user_operation.max_gas)} "
                    f"which exceeds {hex(self.max_bundle_gas_limit)}",
                )

            await asyncio.gather(
                self.user_operation_handler.gas_manager.verify_preverification_gas_and_verification_gas_limit(
                    user_operation,
                    self.entrypoint,
                    latest_block_number,
                ),
                self.user_operation_handler.gas_manager.verify_gas_fees_and_get_price(
                    user_operation, self.enforce_gas_price_tolerance
                )
            )

            user_operation.validated_at_block_hex = verified_at_block_hash
        except ValidationException:
            return "No"

        try:
            (
                sender_stake_info,
                factory_stake_info,
                paymaster_stake_info,
                aggregator_stake_info,
                user_operation_hash,
                associated_addresses,
                storage_map
            ) = await self.validation_manager.validate_user_operation(
                user_operation,
                self.entrypoint,
                latest_block_number,
                latest_block_timestamp,
                self.min_stake,
                self.min_unstake_delay
            )
            if associated_addresses is None:
                user_operation.code_hash = None
            else:
                user_operation.code_hash = (
                    await self.validation_manager.tracer_manager.get_addresses_code_hash(
                        associated_addresses
                    )
                )

            if self.is_hash_seen(user_operation_hash):
                return "No"
            else:
                self.seen_user_operation_hashs.add(user_operation_hash)

        except ValidationException:
            try:
                await self.validation_manager.validate_user_operation(
                    user_operation,
                    self.entrypoint,
                    verified_at_block_hash,
                    latest_block_timestamp,
                    self.min_stake,
                    self.min_unstake_delay
                )
            except ValidationException:
                self.reputation_manager.ban_entity(peer_id)

            return "No"

        sender_lowercase = Address(
                user_operation.sender_address.lower())

        self._verify_max_allowed_user_operations(
            sender_lowercase,
            user_operation.paymaster_address_lowercase,
            sender_stake_info,
            paymaster_stake_info,
        )

        await self.validate_paymaster_deposit(
            user_operation, latest_block_number)

        self.validate_multiple_roles_violation(user_operation)

        if sender_lowercase not in self.senders_to_senders_mempools:
            self.senders_to_senders_mempools[sender_lowercase] = SenderMempool(
                sender_lowercase, dict()
            )

        new_sender_mempool = self.senders_to_senders_mempools[
            sender_lowercase]

        replaced_user_operation_hash = await new_sender_mempool.add_user_operation(
            user_operation, user_operation_hash, latest_block_hash
        )
        if replaced_user_operation_hash is not None:
            self._remove_hash_from_entities_ops_hashes_in_mempool(
                user_operation_hash
            )

        self.update_all_seen_status(
            user_operation.sender_address,
            user_operation.factory_address_lowercase,
            user_operation.paymaster_address_lowercase,
        )

        if user_operation.factory_address_lowercase is not None:
            self._add_hash_to_entity_ops_hashes_in_mempool(
                user_operation.factory_address_lowercase,
                user_operation_hash
            )

        if user_operation.paymaster_address_lowercase is not None:
            self._add_hash_to_entity_ops_hashes_in_mempool(
                user_operation.paymaster_address_lowercase,
                user_operation_hash
            )

        valid_mempools_ids = [self.canonical_mempool_id]

        user_operation.valid_mempools_ids = valid_mempools_ids
        user_operation.user_operation_hash = user_operation_hash

        return "Ok"

    def is_hash_seen(self, user_operation_hash: str) -> bool:
        return user_operation_hash in self.seen_user_operation_hashs

    async def get_user_operations_to_bundle(
        self, is_conditional_rpc: bool
    ) -> dict[str, UserOperation]:
        bundle = {}
        senders_lowercase = [x.lower() for x in self.senders_to_senders_mempools.keys()]
        sum_of_userops_max_gas = 0
        for sender_address_lowercase in list(self.senders_to_senders_mempools):
            sender_mempool = self.senders_to_senders_mempools[sender_address_lowercase]
            if len(sender_mempool.user_operation_hashs_to_verified_user_operation) > 0:
                user_operation_hash = next(
                    iter(sender_mempool.user_operation_hashs_to_verified_user_operation)
                )
                user_operation = sender_mempool.user_operation_hashs_to_verified_user_operation[
                    user_operation_hash].user_operation

                latest_block_number, _, _, latest_block_timestamp, _ = (
                    await get_latest_block_info(self.ethereum_node_url)
                )
                if (
                    sum_of_userops_max_gas +
                    user_operation.max_gas +
                    self.ENTRYPOINT_GAS_OVERHEAD
                ) > self.max_bundle_gas_limit:
                    logging.debug(
                        "user operation skipped for bundling because "
                        f"bundle gas cost exceeded {self.max_bundle_gas_limit}."
                        "user_operation_hash: " + user_operation_hash
                    )
                    continue
                try:
                    (
                        _, _, _, _, _,
                        associated_addresses,
                        storage_map
                    ) = await self.validation_manager.validate_user_operation(
                        user_operation,
                        self.entrypoint,
                        latest_block_number,
                        latest_block_timestamp,
                        self.min_stake,
                        self.min_unstake_delay
                    )
                    if storage_map is not None:
                        to_bundle = True
                        for storage_address_lowercase in storage_map.keys():
                            if (
                                storage_address_lowercase != sender_address_lowercase and
                                storage_address_lowercase in senders_lowercase
                            ):
                                to_bundle = False
                                break
                        if is_conditional_rpc:
                            user_operation.storage_map = storage_map

                        if not to_bundle:
                            logging.debug(
                                "user operation skipped for bundling because " +
                                "user_op_access_other_ops_sender_in_bundle."
                                "user_operation_hash: " + user_operation_hash
                            )
                            continue
                    if associated_addresses is None:
                        new_code_hash = None
                    else:
                        new_code_hash = (
                            await self.validation_manager.tracer_manager.get_addresses_code_hash(
                                associated_addresses
                            )
                        )

                    if new_code_hash != user_operation.code_hash:
                        del sender_mempool.user_operation_hashs_to_verified_user_operation[
                            user_operation_hash]
                        self._remove_hash_from_entities_ops_hashes_in_mempool(
                            user_operation_hash
                        )
                        logging.debug(
                            "user operation dropped because code hash changed." +
                            "user_operation_hash: " + user_operation_hash
                        )
                        continue

                except ValidationException as err:
                    if (
                        user_operation.paymaster_address_lowercase is not None and
                        "AA21" not in err.message  # not the paymaster
                    ):
                        # EREP-015: special case: if it is account/factory failure
                        # then decreases paymaster's opsSeen
                        self.reputation_manager.update_seen_status(
                            user_operation.paymaster_address_lowercase, -1)

                    del sender_mempool.user_operation_hashs_to_verified_user_operation[
                        user_operation_hash]
                    self._remove_hash_from_entities_ops_hashes_in_mempool(
                            user_operation_hash
                        )
                    logging.debug(
                        "user operation dropped because it failed second validation: " 
                        + str(err.message) +
                        " user_operation_hash: " + user_operation_hash
                    )
                    continue

<<<<<<< HEAD
                sum_of_userops_max_gas += (user_operation.max_gas + self.ENTRYPOINT_GAS_OVERHEAD)
=======
>>>>>>> 0fe7b01b
                bundle[user_operation_hash] = user_operation
                del sender_mempool.user_operation_hashs_to_verified_user_operation[
                    user_operation_hash]
                self._remove_hash_from_entities_ops_hashes_in_mempool(
                    user_operation_hash
                )
        for sender_address in list(self.senders_to_senders_mempools):
            sender_mempool = self.senders_to_senders_mempools[sender_address]
            if len(sender_mempool.user_operation_hashs_to_verified_user_operation) == 0:
                del self.senders_to_senders_mempools[sender_address]
        return bundle

    def get_user_operations_hashes_with_mempool_id(
        self, mempool_id: MempoolId, offset: int
    ) -> tuple[List[str], int]:
        user_operations_hashs = []
        for sender_address in list(self.senders_to_senders_mempools):
            sender = self.senders_to_senders_mempools[sender_address]
            if len(sender.user_operation_hashs_to_verified_user_operation) > 0:
                for (
                    user_operation_hash,
                    verified_user_operation,
                ) in sender.user_operation_hashs_to_verified_user_operation.items():
                    if (
                        mempool_id
                        in verified_user_operation.user_operation.valid_mempools_ids
                    ):
                        user_operations_hashs.append(
                            list(bytes.fromhex(user_operation_hash[2:]))
                        )

        start = offset * self.MAX_OPS_PER_REQUEST
        end = start + self.MAX_OPS_PER_REQUEST

        user_operations_hashs_len = len(user_operations_hashs)
        if user_operations_hashs_len == 0 or start >= user_operations_hashs_len:
            return [], 0

        next_cursor = 0
        if end > user_operations_hashs_len:
            end = user_operations_hashs_len
        else:
            next_cursor = math.floor(
                (user_operations_hashs_len - end) / self.MAX_OPS_PER_REQUEST
            )

        return user_operations_hashs[start:end], next_cursor

    def get_user_operations_by_hashes(
        self, user_operations_hashs: List[str]
    ) -> tuple[List[UserOperation], List[str]]:
        verified_user_operations_json = []
        found_user_operations_hashs = []
        for sender_address in list(self.senders_to_senders_mempools):
            sender = self.senders_to_senders_mempools[sender_address]
            if len(sender.user_operation_hashs_to_verified_user_operation) > 0:
                for (
                    user_operation_hash,
                    verified_user_operation,
                ) in sender.user_operation_hashs_to_verified_user_operation.items():
                    if user_operation_hash in user_operations_hashs:
                        verified_user_operations_json.append(
                            {
                                "user_operation": verified_user_operation.user_operation.get_user_operation_json(),
                                "verified_at_block_hash": verified_user_operation.verified_at_block_hash,
                                "entry_point": self.entrypoint,
                            }
                        )
                        found_user_operations_hashs.append(user_operation_hash)

        remaining_user_operation_hashes = set(user_operations_hashs) - set(
            found_user_operations_hashs
        )
        return verified_user_operations_json, list(remaining_user_operation_hashes)

    def get_all_user_operations(self) -> list[UserOperation]:
        user_operations = [
            verified_user_operation.user_operation
            for sender in self.senders_to_senders_mempools.values()
            for verified_user_operation in sender.user_operation_hashs_to_verified_user_operation.values()
        ]
        return user_operations

    def update_all_seen_status(
        self, sender_address: str,
        factory_address: str | None,
        paymaster_address: str | None
    ) -> None:
        self.reputation_manager.update_seen_status(sender_address)

        if factory_address is not None:
            self.reputation_manager.update_seen_status(factory_address)

        if paymaster_address is not None:
            self.reputation_manager.update_seen_status(paymaster_address)

    def queue_verified_useroperation_to_gossip_publish(
        self,
        user_operation_json,
        verified_at_block_hash: str,
        valid_mempools: List[MempoolId],
    ) -> None:
        verified_useroperation = dict()
        verified_useroperation["entry_point_contract"] = encode_address(
                self.entrypoint)
        verified_useroperation["verified_at_block_hash"] = encode_uint256(
            int(verified_at_block_hash, 16)
        )
        verified_useroperation["user_operation"] = user_operation_json

        self.verified_useroperations_standard_mempool_gossip_queue.append(
            verified_useroperation
        )

    def create_p2p_gossip_requests(self) -> List[RequestEvent]:
        requestEvents = list()
        for (
            verified_useroperation
        ) in self.verified_useroperations_standard_mempool_gossip_queue:
            gossib_to_broadcast = dict()
            gossib_to_broadcast["topics"] = [self.canonical_mempool_id]
            gossib_to_broadcast["verified_useroperation"] = verified_useroperation

            requestEvents.append(gossib_to_broadcast)
        self.verified_useroperations_standard_mempool_gossip_queue.clear()
        return requestEvents

    def _verify_max_allowed_user_operations(
        self,
        sender_address_lowercase: Address,
        paymaster_address: Address | None,
        sender_stake_info: StakeInfo,
        paymaster_stake_info: StakeInfo | None,
    ) -> None:
        self._verify_max_allowed_user_operations_for_sender(
            sender_address_lowercase,
            sender_stake_info.stake,
            sender_stake_info.unstakeDelaySec
        )

        if paymaster_address is not None:
            assert paymaster_stake_info is not None
            self._verify_max_allowed_user_operations_for_paymaster(
                paymaster_address,
                paymaster_stake_info.stake,
                paymaster_stake_info.unstakeDelaySec
            )

    def _verify_max_allowed_user_operations_for_sender(
        self,
        entity_lowercase: Address,
        stake: int,
        unstake_delay: int
    ) -> None:
        if entity_lowercase in self.senders_to_senders_mempools:
            sender_mempool = self.senders_to_senders_mempools[entity_lowercase]
            entity_no_of_ops = len(
                sender_mempool.user_operation_hashs_to_verified_user_operation)
        else:
            entity_no_of_ops = 0

        MAX_MEMPOOL_USEROPS_PER_SENDER = 4
        if entity_no_of_ops >= MAX_MEMPOOL_USEROPS_PER_SENDER:
            self.validate_staked_entity_can_include_more_user_operations(
                "sender",
                entity_lowercase,
                stake,
                unstake_delay
            )

    def _verify_max_allowed_user_operations_for_paymaster(
        self,
        entity: Address,
        stake: int,
        unstake_delay: int
    ) -> None:
        if entity in self.paymasters_and_factories_to_ops_hashes_in_mempool:
            entity_no_of_ops = self._get_entity_no_of_ops_in_mempool(entity)
        else:
            entity_no_of_ops = 0

        max_allowed_user_operations = self.get_max_allowed_user_operations_for_unstaked_paymasters(
            entity)
        if entity_no_of_ops >= max_allowed_user_operations:
            self.validate_staked_entity_can_include_more_user_operations(
                "paymaster",
                entity,
                stake,
                unstake_delay
            )

    def _verify_banned_and_throttled_entities(
        self,
        sender_address_lowercase: Address,
        factory_address_lowercase: Address | None,
        paymaster_address_lowercase: Address | None
    ) -> None:
        self._verify_banned_and_throttled_entity(sender_address_lowercase, "sender")

        if factory_address_lowercase is not None:
            self._verify_banned_and_throttled_entity(factory_address_lowercase, "factory")

        if paymaster_address_lowercase is not None:
            self._verify_banned_and_throttled_entity(paymaster_address_lowercase, "paymaster")

    def _verify_banned_and_throttled_entity(
            self, entity_lowercase: Address, entity_title: str) -> None:
        if entity_title == "sender":
            if entity_lowercase in self.senders_to_senders_mempools:
                sender_mempool = self.senders_to_senders_mempools[entity_lowercase]
                entity_no_of_ops = len(
                    sender_mempool.user_operation_hashs_to_verified_user_operation)
            else:
                entity_no_of_ops = 0
        else:
            if entity_lowercase in self.paymasters_and_factories_to_ops_hashes_in_mempool:
                entity_no_of_ops = self._get_entity_no_of_ops_in_mempool(entity_lowercase)
            else:
                entity_no_of_ops = 0
        status = self.reputation_manager.get_status(entity_lowercase)
        if status == ReputationStatus.BANNED:
            raise ValidationException(
                ValidationExceptionCode.Reputation,
                f"user operation was dropped because {entity_lowercase} " +
                f"is banned {entity_title}"
            )
        THROTTLED_ENTITY_MEMPOOL_COUNT = 4
        if (
            status == ReputationStatus.THROTTLED and
            entity_no_of_ops >= THROTTLED_ENTITY_MEMPOOL_COUNT
        ):
            raise ValidationException(
                ValidationExceptionCode.Reputation,
                f"user operation was dropped because {entity} " +
                f"is throttled {entity_title}"
            )

    def _add_hash_to_entity_ops_hashes_in_mempool(
            self, entity_address: Address, op_hash: str) -> None:
        if entity_address not in self.paymasters_and_factories_to_ops_hashes_in_mempool:
            self.paymasters_and_factories_to_ops_hashes_in_mempool[
                    entity_address] = set()
        self.paymasters_and_factories_to_ops_hashes_in_mempool[entity_address].add(
                op_hash)

    def _remove_hash_from_entities_ops_hashes_in_mempool(
            self, op_hash: str) -> None:
        to_delete = []
        for entity_address in self.paymasters_and_factories_to_ops_hashes_in_mempool:
            if op_hash in self.paymasters_and_factories_to_ops_hashes_in_mempool[
                    entity_address]:
                self.paymasters_and_factories_to_ops_hashes_in_mempool[
                        entity_address].remove(op_hash)
                if (len(
                    self.paymasters_and_factories_to_ops_hashes_in_mempool[
                        entity_address]) < 1):
                    to_delete.append(entity_address)
        for entity_address in to_delete:
            del self.paymasters_and_factories_to_ops_hashes_in_mempool[entity_address]

    def _get_entity_no_of_ops_in_mempool(
            self, entity_address: Address) -> int:
        if entity_address in self.paymasters_and_factories_to_ops_hashes_in_mempool:
            return len(self.paymasters_and_factories_to_ops_hashes_in_mempool[
                entity_address])
        else:
            return 0

    async def validate_paymaster_deposit(
        self,
        user_operation: UserOperation,
        block_number_hex: str,
    ):
        paymaster = user_operation.paymaster_address_lowercase
        if paymaster is None:
            return
        else:
            remaining_deposit = await self.get_paymaster_deposit(
                paymaster, block_number_hex)
            user_op_required_prefund = user_operation.get_required_prefund()

        remaining_deposit -= user_op_required_prefund
        for sender_address in list(self.senders_to_senders_mempools):
            sender = self.senders_to_senders_mempools[sender_address]
            for verified_user_operation in sender.user_operation_hashs_to_verified_user_operation.values():
                user_op_required_prefund = verified_user_operation.user_operation.get_required_prefund()
                remaining_deposit -= user_op_required_prefund
                if remaining_deposit < 0:
                    raise ValidationException(
                        ValidationExceptionCode.PaymasterDepositTooLow,
                        "paymaster deposit too low for all mempool UserOps",
                    )

    async def get_paymaster_deposit(
            self, paymaster: Address, block_number_hex: str) -> int:
        block_number = int(block_number_hex, 16)
        if block_number > self.latest_paymaster_deposits_cache_block:
            self.paymaster_deposits_cache.clear()
            self.latest_paymaster_deposits_cache_block = block_number

        if paymaster in self.paymaster_deposits_cache:  # cached
            return self.paymaster_deposits_cache[paymaster]
        else:
            function_selector = "0x70a08231"  # balanceOf
            params = encode(["address"], [paymaster])

            call_data = function_selector + params.hex()

            params = [
                {
                    "to": self.entrypoint,
                    "data": call_data,
                },
                block_number_hex,
            ]

            result: Any = await send_rpc_request_to_eth_client(
                self.ethereum_node_url, "eth_call", params
            )
            if "result" in result:
                balance = decode(["uint256"], bytes.fromhex(result["result"][2:]))[0]
                self.paymaster_deposits_cache[paymaster] = balance
                return balance
            else:
                logging.critical("balanceOf eth_call failed")
                if "error" in result:
                    error = str(result["error"])
                    raise ValueError(f"balanceOf eth_call failed - {error}")
                else:
                    raise ValueError("balanceOf eth_call failed")

    def get_known_factories_and_paymasters_lowercase(self) -> list[Address]:
        known_entities = []
        for sender_address in list(self.senders_to_senders_mempools):
            sender = self.senders_to_senders_mempools[sender_address]
            for verified_user_operation in sender.user_operation_hashs_to_verified_user_operation.values():
                if verified_user_operation.user_operation.factory_address_lowercase is not None:
                    known_entities.append(
                        verified_user_operation.user_operation.factory_address_lowercase)
                if verified_user_operation.user_operation.paymaster_address_lowercase is not None:
                    known_entities.append(
                        verified_user_operation.user_operation.paymaster_address_lowercase)

        return known_entities

    def validate_multiple_roles_violation(self, user_operation: UserOperation):
        known_factories_and_paymasters = self.get_known_factories_and_paymasters_lowercase()
        sender = user_operation.sender_address.lower()

        if sender in known_factories_and_paymasters:
            raise ValidationException(
                ValidationExceptionCode.OpcodeValidation,
                f"The sender address {sender} is used as a different entity " +
                "in another UserOperation currently in mempool",
            )
        known_senders_lowercase = self.senders_to_senders_mempools.keys()

        factory = user_operation.factory_address_lowercase
        if user_operation.factory_address_lowercase in known_senders_lowercase:
            raise ValidationException(
                ValidationExceptionCode.OpcodeValidation,
                f"A Factory at {factory} in this UserOperation is used " +
                "as a sender entity in another UserOperation currently in mempool."
            )

        paymaster = user_operation.paymaster_address_lowercase
        if user_operation.paymaster_address_lowercase in known_senders_lowercase:
            raise ValidationException(
                ValidationExceptionCode.OpcodeValidation,
                f"A Paymaster at {paymaster} in this UserOperation is used " +
                "as a sender entity in another UserOperation currently in mempool."
            )

    def is_staked(self, stake: int, unstake_delay: int) -> bool:
        return stake >= self.min_stake and unstake_delay >= self.min_unstake_delay

    def validate_staked_entity_can_include_more_user_operations(
        self,
        entity_title: str,
        entity: Address,
        stake: int,
        unstake_delay: int
    ):
        entity_lowercase = entity.lower()
        if self.reputation_manager.is_whitelisted(entity_lowercase):
            return

        if self.reputation_manager.get_status(entity_lowercase) == ReputationStatus.BANNED:
            raise ValidationException(
                ValidationExceptionCode.Reputation,
                f"{entity_title} {entity} is banned."
            )

        if stake == 0:
            raise ValidationException(
                ValidationExceptionCode.InsufficientStake,
                f"{entity_title} {entity} is unstaked"
            )

        if stake < self.min_stake:
            raise ValidationException(
                ValidationExceptionCode.InsufficientStake,
                f"{entity_title} {entity} stake {stake} " +
                f"is lower than minimum {self.min_stake}"
            )

        if unstake_delay < self.min_unstake_delay:
            raise ValidationException(
                ValidationExceptionCode.InsufficientStake,
                f"{entity_title} {entity} unstake delay {unstake_delay} " +
                f"is lower than minimum {self.min_unstake_delay}"
            )

    def get_max_allowed_user_operations_for_unstaked_paymasters(
            self, entity: Address) -> int:
        SAME_UNSTAKED_ENTITY_MEMPOOL_COUNT = 10

        entity_reputation = self.reputation_manager.get_reputation_entry(
            entity)
        if entity_reputation is None:
            return SAME_UNSTAKED_ENTITY_MEMPOOL_COUNT
        else:
            if entity_reputation.ops_seen < 1:
                inclusion_modifier = 0
            else:
                INCLUSION_RATE_FACTOR = 10
                inclusion_rate = entity_reputation.ops_included / entity_reputation.ops_seen
                inclusion_modifier = math.floor(INCLUSION_RATE_FACTOR * inclusion_rate)
            return (
                SAME_UNSTAKED_ENTITY_MEMPOOL_COUNT +
                inclusion_modifier +
                min(entity_reputation.ops_included, 10_000)
            )


@cache
def encode_uint256(x):
    return encode(["uint256"], [x])


@cache
def encode_address(address):
    return encode(["address"], [address])[12:]<|MERGE_RESOLUTION|>--- conflicted
+++ resolved
@@ -57,19 +57,9 @@
         self,
         user_operation: UserOperation,
     ) -> tuple[str, str, List[MempoolId]]:
-<<<<<<< HEAD
-        (
-            latest_block_number,
-            _,
-            _,
-            latest_block_timestamp,
-            latest_block_hash
-        ) = (
-=======
         user_operation.last_add_to_mempool_date = datetime.now()
         user_operation.number_of_add_to_mempool_attempts += 1
         latest_block_number, _, _, latest_block_timestamp, latest_block_hash = (
->>>>>>> 0fe7b01b
             await get_latest_block_info(self.ethereum_node_url)
         )
         self._verify_banned_and_throttled_entities(
@@ -77,7 +67,6 @@
             user_operation.factory_address_lowercase,
             user_operation.paymaster_address_lowercase,
         )
-<<<<<<< HEAD
         if (
             user_operation.max_gas + self.ENTRYPOINT_GAS_OVERHEAD
         ) > self.max_bundle_gas_limit:
@@ -88,12 +77,7 @@
             )
 
         # don't check for gas limits and gas prices if previously added to mempool
-        if user_operation.last_attempted_bundle_date is None:
-=======
-
-        # don't check for gas limits and gas prices if previously added to mempool
         if user_operation.number_of_add_to_mempool_attempts == 1:
->>>>>>> 0fe7b01b
             await asyncio.gather(
                 self.user_operation_handler.gas_manager.verify_preverification_gas_and_verification_gas_limit(
                     user_operation,
@@ -441,10 +425,7 @@
                     )
                     continue
 
-<<<<<<< HEAD
                 sum_of_userops_max_gas += (user_operation.max_gas + self.ENTRYPOINT_GAS_OVERHEAD)
-=======
->>>>>>> 0fe7b01b
                 bundle[user_operation_hash] = user_operation
                 del sender_mempool.user_operation_hashs_to_verified_user_operation[
                     user_operation_hash]
