--- conflicted
+++ resolved
@@ -73,15 +73,10 @@
         self.validated_at_block_hex = None
         self._set_factory_and_paymaster_address()
         self.attempted_bundle_transaction_hash = None
-<<<<<<< HEAD
-        self.last_attempted_bundle_date = None
-        self.number_of_bundle_attempts = 0
-
-        self.max_gas = self.get_max_gas()
-=======
         self.last_add_to_mempool_date = None
         self.number_of_add_to_mempool_attempts = 0
->>>>>>> 0fe7b01b
+
+        self.max_gas = self.get_max_gas()
 
     @staticmethod
     def verify_fields_exist(
