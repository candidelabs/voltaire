--- conflicted
+++ resolved
@@ -18,16 +18,10 @@
     code_hash: str | None
     storage_map: dict[str, str | dict[str, str]] | None
     validated_at_block_hex: str | None
-<<<<<<< HEAD
     max_gas: int
-    attempted_bundle_transaction_hash: str | None
-    last_attempted_bundle_date: datetime | None
-    number_of_bundle_attempts: int
-=======
     attempted_bundle_transaction_hash: str | None
     last_add_to_mempool_date: datetime | None
     number_of_add_to_mempool_attempts: int
->>>>>>> 0fe7b01b
 
     @abstractmethod
     def get_user_operation_json(
